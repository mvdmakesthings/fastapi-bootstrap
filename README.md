# FastAPI Bootstrap with AWS Fargate Multi-Environment Deployment
<<<<<<< HEAD

A bootstrapped FastAPI project with versioned APIs, blue/green deployment, and multi-environment infrastructure as code for AWS Fargate.

---

## Features

- **Versioned API**: Built-in support for API versioning (v1, v2, etc.)
- **Multi-Environment**: Separate configurations for dev, test, and production
- **AWS Fargate Deployment**: Serverless container deployment with auto-scaling
- **Blue/Green Deployment**: Zero-downtime deployments via AWS CodeDeploy
- **Infrastructure as Code**: Complete Terraform configuration
- **CI/CD Pipeline**: Automated GitHub Actions workflow
- **Docker Support**: Development and production Docker configurations
- **FastAPI**: High-performance, easy-to-use Python web framework
- **Poetry**: Dependency management and packaging

---

## Project Structure

```
├── .aws/                  # AWS deployment configuration files
├── .github/workflows/     # GitHub Actions CI/CD configuration
├── src/                   # Application source code
│   └── fastapi_bootstrap/ # FastAPI application
│       ├── api/           # API endpoints
│       │   ├── v1/        # Version 1 API
│       │   └── v2/        # Version 2 API
│       └── main.py        # Application entrypoint
├── terraform/             # Infrastructure as code
│   ├── environments/      # Environment-specific configurations
│   │   ├── dev/
│   │   ├── test/
│   │   └── prod/
│   └── modules/           # Reusable Terraform modules
│       ├── vpc/
│       ├── ecs/
│       ├── ecr/
│       ├── iam/
│       ├── security/
│       └── codedeploy/
├── docker-compose.yml     # Local development configuration
├── docker-compose.test.yml # Testing configuration
├── Dockerfile             # Production Docker image
├── Dockerfile.test        # Test Docker image
└── deploy.sh              # Deployment script
```

---
=======
>>>>>>> 5b873ac3

A production-ready FastAPI template with versioned APIs, zero-downtime deployments, and complete infrastructure as code for AWS Fargate.

<<<<<<< HEAD
## Local Development
=======
[![GitHub Actions Status](https://github.com/mvdmakesthings/fastapi-bootstrap/workflows/CI/badge.svg)](https://github.com/mvdmakesthings/fastapi-bootstrap/actions)
[![Python Version](https://img.shields.io/badge/python-3.11+-blue.svg)](https://www.python.org/downloads/)
[![FastAPI](https://img.shields.io/badge/FastAPI-0.104.0+-teal.svg)](https://fastapi.tiangolo.com/)
[![License: MIT](https://img.shields.io/badge/License-MIT-yellow.svg)](https://opensource.org/licenses/MIT)
[![Gitingest](https://img.shields.io/badge/Gitingest-green.svg)](https://gitingest.com/mvdmakesthings/fastapi_bootstrap)

## Overview

FastAPI Bootstrap provides a complete foundation for building production-grade APIs with infrastructure designed to scale. This project implements industry best practices for continuous deployment, security, and multi-environment management.

## Key Features

- **Versioned API Architecture**: Built-in support for API versioning (v1, v2, etc.)
- **Multi-Environment Deployments**: Separate configurations for dev, test, and production
- **Zero-Downtime Deployments**: Blue/green deployment via AWS CodeDeploy
- **Infrastructure as Code**: Complete Terraform modules for AWS infrastructure
- **CI/CD Pipeline**: Automated GitHub Actions workflows for testing and deployment
- **Containerization**: Docker configurations for development, testing, and production
- **Local Development**: LocalStack integration for AWS service emulation
- **Security Best Practices**: WAF, VPC isolation, encrypted storage, least privilege IAM

## Documentation

- [Architecture](docs/architecture.md): System architecture and component details
- [Infrastructure](docs/infrastructure.md): AWS infrastructure design and management
- [Local Development](docs/local-development.md): Setting up your local development environment
- [Deployment Guide](docs/deployment-guide.md): Step-by-step deployment instructions
- [Blue/Green Deployment](docs/blue-green-deployment.md): Zero-downtime deployment strategy
- [Security](docs/security.md): Security features and best practices
- [Observability](docs/observability.md): Monitoring, logging, and tracing
- [Cost Optimization](docs/cost-optimization.md): Cost management strategies

## Quick Start
>>>>>>> 5b873ac3

### Prerequisites

- Docker and Docker Compose
- Python 3.11+
- Poetry (for dependency management)
<<<<<<< HEAD

### Setup

1. Clone the repository:
   ```bash
   git clone https://github.com/yourusername/fastapi-bootstrap.git
=======
- AWS CLI (for deployment)
- Terraform CLI (for infrastructure)

### Local Development

1. Clone the repository:
   ```bash
   git clone https://github.com/mvdmakesthings/fastapi-bootstrap.git
>>>>>>> 5b873ac3
   cd fastapi-bootstrap
   ```

2. Install dependencies:
   ```bash
   poetry install
   ```

<<<<<<< HEAD
3. Run the application locally:
   ```bash
   docker-compose up -d
   ```

4. Access the API at http://localhost:8000
   - API v1: http://localhost:8000/api/v1
   - API v2: http://localhost:8000/api/v2
   - Documentation: http://localhost:8000/docs

## AWS Deployment

### Prerequisites

- AWS CLI configured with appropriate permissions
- Terraform CLI installed
- Docker installed

### Initial Deployment

1. Update your AWS account ID in the task definition and appspec files:
   ```bash
   find .aws -name 'task-definition-*.json' -exec sed -i '' 's/ACCOUNT_ID/YOUR_AWS_ACCOUNT_ID/g' {} \;
   find .aws -name 'appspec-*.yaml' -exec sed -i '' 's/ACCOUNT_ID/YOUR_AWS_ACCOUNT_ID/g' {} \;
   ```

2. Create an S3 bucket for Terraform state (optional but recommended):
   ```bash
   aws s3 mb s3://your-terraform-state-bucket
   aws dynamodb create-table --table-name terraform-locks \
     --attribute-definitions AttributeName=LockID,AttributeType=S \
     --key-schema AttributeName=LockID,KeyType=HASH \
     --billing-mode PAY_PER_REQUEST
   ```

3. Update Terraform backend configuration in `terraform/main.tf`

4. Deploy the infrastructure:
   ```bash
   ./deploy.sh --environment dev
   ```

5. Set up GitHub repository secrets for CI/CD:
   - `AWS_ACCESS_KEY_ID`
   - `AWS_SECRET_ACCESS_KEY`
   - `AWS_REGION`

### Adding a New API Version

1. Create a new version directory:
   ```bash
   mkdir -p src/fastapi_bootstrap/api/v2/endpoints
   touch src/fastapi_bootstrap/api/v2/__init__.py
   ```

2. Create a router for the new version:
   ```python
   # src/fastapi_bootstrap/api/v2/router.py
   from fastapi import APIRouter

   router = APIRouter(tags=["v2"])

   @router.get("/")
   async def root_v2():
       """
       Root endpoint for API v2
       """
       return {"version": "v2", "message": "Welcome to API v2"}
   ```

3. Update the main application to include the new version:
   ```python
   # src/fastapi_bootstrap/main.py
   from fastapi_bootstrap.api.v2.router import router as router_v2

   # After existing routers
   app.include_router(router_v2, prefix="/api/v2")
   ```

4. Create new Terraform resources for v2 in the ECS and CodeDeploy modules

5. Create new task definition and appspec files for v2 in the .aws directory

## Blue/Green Deployment

The project is configured for blue/green deployments via AWS CodeDeploy. This means:

1. New application versions are deployed to a new (green) environment
2. Traffic is gradually shifted from the old (blue) to the new (green) environment
3. The old environment is terminated after successful deployment

This ensures zero-downtime deployments and easy rollbacks if issues are detected.

## Multi-Environment Configuration

The project supports multiple deployment environments:

- **dev**: Development environment for testing new features
- **test**: Testing/QA environment for pre-production validation
- **prod**: Production environment for end users

Each environment has its own configuration in `terraform/environments/`.

## CI/CD Pipeline

The GitHub Actions workflow in `.github/workflows/deploy.yml` automatically:

1. Runs tests on pull requests
2. Builds and pushes Docker images on merge to main/develop
3. Deploys to the appropriate environment based on the branch
4. Manages blue/green deployments for each API version
=======
3. Start the local development environment:
   ```bash
   docker-compose -f docker-compose.dev.yml up -d
   ```

4. Access the API:
   - API: [http://localhost:8000/api/v1](http://localhost:8000/api/v1)
   - Swagger UI: [http://localhost:8000/docs](http://localhost:8000/docs)
   - ReDoc: [http://localhost:8000/redoc](http://localhost:8000/redoc)

See [Local Development Guide](docs/local-development.md) for detailed instructions.

### AWS Deployment

1. Set up the Terraform backend:
   ```bash
   ./scripts/setup-terraform-backend.sh --org-name YOUR-ORGANIZATION-NAME
   ```

2. Deploy to your AWS environment:
   ```bash
   ./scripts/deploy.sh --environment dev --account-id YOUR_AWS_ACCOUNT_ID --region us-east-1 --domain example.com
   ```

See [Deployment Guide](docs/deployment-guide.md) for detailed instructions.

## Project Structure

```
├── .aws/                  # AWS deployment configuration files
├── .github/workflows/     # GitHub Actions CI/CD configuration
├── docs/                  # Documentation
├── localstack/            # LocalStack configurations for AWS emulation
├── scripts/               # Deployment and utility scripts
├── src/                   # Application source code
│   └── fastapi_bootstrap/ # FastAPI application
│       ├── api/           # API endpoints by version
│       │   ├── v1/        # Version 1 API
│       │   └── v2/        # Version 2 API (example)
│       └── utils/         # Utility functions and middleware
├── terraform/             # Infrastructure as code
│   ├── environments/      # Environment-specific configurations
│   │   ├── dev/
│   │   ├── test/
│   │   └── prod/
│   └── modules/           # Reusable Terraform modules
├── tests/                 # Test suite
├── docker-compose.yml     # Production Docker Compose configuration
├── docker-compose.dev.yml # Development Docker Compose configuration
├── docker-compose.test.yml # Test Docker Compose configuration
├── Dockerfile             # Production Docker image
└── Dockerfile.dev         # Development Docker image
```
>>>>>>> 5b873ac3

## Development Workflow

```bash
<<<<<<< HEAD
# Run linting
poetry run poe lint

# Run spellcheck
poetry run poe spellcheck

# Fix formatting and spelling
poetry run poe fix

# Bump version
poetry run poe version_bump_patch  # For patch version (0.0.x)
poetry run poe version_bump_minor  # For minor version (0.x.0)
poetry run poe version_bump_major  # For major version (x.0.0)

# Run test
poetry run poe unittest  # For unit tests (pytest)
```

## Configuration

- All configuration is managed via environment variables (see `.env.example`).
- Environment-specific configurations are managed through Terraform variables in `terraform/environments/`.
- AWS resources are defined as infrastructure as code in the Terraform modules.

## License
MIT

---

## Database Migrations

This template is ready for integration with [Alembic](https://alembic.sqlalchemy.org/) for schema migrations.

```bash
# Example: Generate a new migration
=======
# Run linting and formatting
poetry run poe lint
poetry run poe fix

# Run tests
poetry run poe unittest

# Check spelling
poetry run poe spellcheck

# Version management
poetry run poe version_bump_patch  # For patch version (0.0.x)
poetry run poe version_bump_minor  # For minor version (0.x.0)
poetry run poe version_bump_major  # For major version (x.0.0)
```

## Database Migrations

```bash
# Generate a new migration
>>>>>>> 5b873ac3
poetry run alembic revision --autogenerate -m "create users table"

# Apply migrations
poetry run alembic upgrade head
```

<<<<<<< HEAD
---

## Testing

```bash
# Run all tests
poetry run poe unittest
```

---

## API Documentation

- **Swagger UI**: [http://localhost:8000/docs](http://localhost:8000/docs)

---

## GitHub Workflows

Automated workflows ensure code quality and reliability:

- **Code Quality and Tests**: Runs on every push.
- **Linting**: Uses [Ruff](https://docs.astral.sh/ruff/).
- **Spellchecking**: Checks for common misspellings.
- **Configuration Linting**: Validates `pyproject.toml`.

---

## Contributing

1. Fork the repository and create your branch.
2. Follow the code style enforced by linting tools.
3. Add tests for new features or bug fixes.
4. Submit a pull request with a clear description.

---

## Resources

- [SQLModel](https://sqlmodel.tiangolo.com/)
- [FastAPI](https://fastapi.tiangolo.com/)
- [Docker](https://www.docker.com/)
- [PostgreSQL](https://www.postgresql.org/)
- [Poetry](https://python-poetry.org/)

---

## Contributors

- Michael VanDyke ([@mvdmakesthings](https://github.com/mvdmakesthings))

---
=======
## Contributing

1. Fork the repository
2. Create a feature branch (`git checkout -b feature/amazing-feature`)
3. Make your changes
4. Run tests (`poetry run poe unittest`)
5. Commit your changes (`git commit -m 'Add some amazing feature'`)
6. Push to the branch (`git push origin feature/amazing-feature`)
7. Open a Pull Request

## License

MIT

## Contributors

- Michael VanDyke ([@mvdmakesthings](https://github.com/mvdmakesthings))
>>>>>>> 5b873ac3
<|MERGE_RESOLUTION|>--- conflicted
+++ resolved
@@ -1,63 +1,7 @@
 # FastAPI Bootstrap with AWS Fargate Multi-Environment Deployment
-<<<<<<< HEAD
-
-A bootstrapped FastAPI project with versioned APIs, blue/green deployment, and multi-environment infrastructure as code for AWS Fargate.
-
----
-
-## Features
-
-- **Versioned API**: Built-in support for API versioning (v1, v2, etc.)
-- **Multi-Environment**: Separate configurations for dev, test, and production
-- **AWS Fargate Deployment**: Serverless container deployment with auto-scaling
-- **Blue/Green Deployment**: Zero-downtime deployments via AWS CodeDeploy
-- **Infrastructure as Code**: Complete Terraform configuration
-- **CI/CD Pipeline**: Automated GitHub Actions workflow
-- **Docker Support**: Development and production Docker configurations
-- **FastAPI**: High-performance, easy-to-use Python web framework
-- **Poetry**: Dependency management and packaging
-
----
-
-## Project Structure
-
-```
-├── .aws/                  # AWS deployment configuration files
-├── .github/workflows/     # GitHub Actions CI/CD configuration
-├── src/                   # Application source code
-│   └── fastapi_bootstrap/ # FastAPI application
-│       ├── api/           # API endpoints
-│       │   ├── v1/        # Version 1 API
-│       │   └── v2/        # Version 2 API
-│       └── main.py        # Application entrypoint
-├── terraform/             # Infrastructure as code
-│   ├── environments/      # Environment-specific configurations
-│   │   ├── dev/
-│   │   ├── test/
-│   │   └── prod/
-│   └── modules/           # Reusable Terraform modules
-│       ├── vpc/
-│       ├── ecs/
-│       ├── ecr/
-│       ├── iam/
-│       ├── security/
-│       └── codedeploy/
-├── docker-compose.yml     # Local development configuration
-├── docker-compose.test.yml # Testing configuration
-├── Dockerfile             # Production Docker image
-├── Dockerfile.test        # Test Docker image
-└── deploy.sh              # Deployment script
-```
-
----
-=======
->>>>>>> 5b873ac3
 
 A production-ready FastAPI template with versioned APIs, zero-downtime deployments, and complete infrastructure as code for AWS Fargate.
 
-<<<<<<< HEAD
-## Local Development
-=======
 [![GitHub Actions Status](https://github.com/mvdmakesthings/fastapi-bootstrap/workflows/CI/badge.svg)](https://github.com/mvdmakesthings/fastapi-bootstrap/actions)
 [![Python Version](https://img.shields.io/badge/python-3.11+-blue.svg)](https://www.python.org/downloads/)
 [![FastAPI](https://img.shields.io/badge/FastAPI-0.104.0+-teal.svg)](https://fastapi.tiangolo.com/)
@@ -91,21 +35,12 @@
 - [Cost Optimization](docs/cost-optimization.md): Cost management strategies
 
 ## Quick Start
->>>>>>> 5b873ac3
 
 ### Prerequisites
 
 - Docker and Docker Compose
 - Python 3.11+
 - Poetry (for dependency management)
-<<<<<<< HEAD
-
-### Setup
-
-1. Clone the repository:
-   ```bash
-   git clone https://github.com/yourusername/fastapi-bootstrap.git
-=======
 - AWS CLI (for deployment)
 - Terraform CLI (for infrastructure)
 
@@ -114,7 +49,6 @@
 1. Clone the repository:
    ```bash
    git clone https://github.com/mvdmakesthings/fastapi-bootstrap.git
->>>>>>> 5b873ac3
    cd fastapi-bootstrap
    ```
 
@@ -123,119 +57,6 @@
    poetry install
    ```
 
-<<<<<<< HEAD
-3. Run the application locally:
-   ```bash
-   docker-compose up -d
-   ```
-
-4. Access the API at http://localhost:8000
-   - API v1: http://localhost:8000/api/v1
-   - API v2: http://localhost:8000/api/v2
-   - Documentation: http://localhost:8000/docs
-
-## AWS Deployment
-
-### Prerequisites
-
-- AWS CLI configured with appropriate permissions
-- Terraform CLI installed
-- Docker installed
-
-### Initial Deployment
-
-1. Update your AWS account ID in the task definition and appspec files:
-   ```bash
-   find .aws -name 'task-definition-*.json' -exec sed -i '' 's/ACCOUNT_ID/YOUR_AWS_ACCOUNT_ID/g' {} \;
-   find .aws -name 'appspec-*.yaml' -exec sed -i '' 's/ACCOUNT_ID/YOUR_AWS_ACCOUNT_ID/g' {} \;
-   ```
-
-2. Create an S3 bucket for Terraform state (optional but recommended):
-   ```bash
-   aws s3 mb s3://your-terraform-state-bucket
-   aws dynamodb create-table --table-name terraform-locks \
-     --attribute-definitions AttributeName=LockID,AttributeType=S \
-     --key-schema AttributeName=LockID,KeyType=HASH \
-     --billing-mode PAY_PER_REQUEST
-   ```
-
-3. Update Terraform backend configuration in `terraform/main.tf`
-
-4. Deploy the infrastructure:
-   ```bash
-   ./deploy.sh --environment dev
-   ```
-
-5. Set up GitHub repository secrets for CI/CD:
-   - `AWS_ACCESS_KEY_ID`
-   - `AWS_SECRET_ACCESS_KEY`
-   - `AWS_REGION`
-
-### Adding a New API Version
-
-1. Create a new version directory:
-   ```bash
-   mkdir -p src/fastapi_bootstrap/api/v2/endpoints
-   touch src/fastapi_bootstrap/api/v2/__init__.py
-   ```
-
-2. Create a router for the new version:
-   ```python
-   # src/fastapi_bootstrap/api/v2/router.py
-   from fastapi import APIRouter
-
-   router = APIRouter(tags=["v2"])
-
-   @router.get("/")
-   async def root_v2():
-       """
-       Root endpoint for API v2
-       """
-       return {"version": "v2", "message": "Welcome to API v2"}
-   ```
-
-3. Update the main application to include the new version:
-   ```python
-   # src/fastapi_bootstrap/main.py
-   from fastapi_bootstrap.api.v2.router import router as router_v2
-
-   # After existing routers
-   app.include_router(router_v2, prefix="/api/v2")
-   ```
-
-4. Create new Terraform resources for v2 in the ECS and CodeDeploy modules
-
-5. Create new task definition and appspec files for v2 in the .aws directory
-
-## Blue/Green Deployment
-
-The project is configured for blue/green deployments via AWS CodeDeploy. This means:
-
-1. New application versions are deployed to a new (green) environment
-2. Traffic is gradually shifted from the old (blue) to the new (green) environment
-3. The old environment is terminated after successful deployment
-
-This ensures zero-downtime deployments and easy rollbacks if issues are detected.
-
-## Multi-Environment Configuration
-
-The project supports multiple deployment environments:
-
-- **dev**: Development environment for testing new features
-- **test**: Testing/QA environment for pre-production validation
-- **prod**: Production environment for end users
-
-Each environment has its own configuration in `terraform/environments/`.
-
-## CI/CD Pipeline
-
-The GitHub Actions workflow in `.github/workflows/deploy.yml` automatically:
-
-1. Runs tests on pull requests
-2. Builds and pushes Docker images on merge to main/develop
-3. Deploys to the appropriate environment based on the branch
-4. Manages blue/green deployments for each API version
-=======
 3. Start the local development environment:
    ```bash
    docker-compose -f docker-compose.dev.yml up -d
@@ -289,48 +110,10 @@
 ├── Dockerfile             # Production Docker image
 └── Dockerfile.dev         # Development Docker image
 ```
->>>>>>> 5b873ac3
 
 ## Development Workflow
 
 ```bash
-<<<<<<< HEAD
-# Run linting
-poetry run poe lint
-
-# Run spellcheck
-poetry run poe spellcheck
-
-# Fix formatting and spelling
-poetry run poe fix
-
-# Bump version
-poetry run poe version_bump_patch  # For patch version (0.0.x)
-poetry run poe version_bump_minor  # For minor version (0.x.0)
-poetry run poe version_bump_major  # For major version (x.0.0)
-
-# Run test
-poetry run poe unittest  # For unit tests (pytest)
-```
-
-## Configuration
-
-- All configuration is managed via environment variables (see `.env.example`).
-- Environment-specific configurations are managed through Terraform variables in `terraform/environments/`.
-- AWS resources are defined as infrastructure as code in the Terraform modules.
-
-## License
-MIT
-
----
-
-## Database Migrations
-
-This template is ready for integration with [Alembic](https://alembic.sqlalchemy.org/) for schema migrations.
-
-```bash
-# Example: Generate a new migration
-=======
 # Run linting and formatting
 poetry run poe lint
 poetry run poe fix
@@ -351,67 +134,12 @@
 
 ```bash
 # Generate a new migration
->>>>>>> 5b873ac3
 poetry run alembic revision --autogenerate -m "create users table"
 
 # Apply migrations
 poetry run alembic upgrade head
 ```
 
-<<<<<<< HEAD
----
-
-## Testing
-
-```bash
-# Run all tests
-poetry run poe unittest
-```
-
----
-
-## API Documentation
-
-- **Swagger UI**: [http://localhost:8000/docs](http://localhost:8000/docs)
-
----
-
-## GitHub Workflows
-
-Automated workflows ensure code quality and reliability:
-
-- **Code Quality and Tests**: Runs on every push.
-- **Linting**: Uses [Ruff](https://docs.astral.sh/ruff/).
-- **Spellchecking**: Checks for common misspellings.
-- **Configuration Linting**: Validates `pyproject.toml`.
-
----
-
-## Contributing
-
-1. Fork the repository and create your branch.
-2. Follow the code style enforced by linting tools.
-3. Add tests for new features or bug fixes.
-4. Submit a pull request with a clear description.
-
----
-
-## Resources
-
-- [SQLModel](https://sqlmodel.tiangolo.com/)
-- [FastAPI](https://fastapi.tiangolo.com/)
-- [Docker](https://www.docker.com/)
-- [PostgreSQL](https://www.postgresql.org/)
-- [Poetry](https://python-poetry.org/)
-
----
-
-## Contributors
-
-- Michael VanDyke ([@mvdmakesthings](https://github.com/mvdmakesthings))
-
----
-=======
 ## Contributing
 
 1. Fork the repository
@@ -428,5 +156,4 @@
 
 ## Contributors
 
-- Michael VanDyke ([@mvdmakesthings](https://github.com/mvdmakesthings))
->>>>>>> 5b873ac3
+- Michael VanDyke ([@mvdmakesthings](https://github.com/mvdmakesthings))