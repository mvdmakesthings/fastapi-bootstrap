--- conflicted
+++ resolved
@@ -8,13 +8,6 @@
 readme = "README.md"
 keywords = ["fastapi", "bootstrap", "clean architecture", "testing", "IaC", "infrastructure as code", "deployment"]
 dependencies = [
-<<<<<<< HEAD
-    "python-dotenv (>=1.1.0,<2.0.0)",
-    "fastapi (>=0.103.0,<0.104.0)",
-    "uvicorn (>=0.23.0,<0.24.0)",
-    "pydantic (>=2.0.0,<3.0.0)",
-    "pydantic-settings (>=2.0.0,<3.0.0)",
-=======
     "python-dotenv",
     "fastapi",
     "uvicorn",
@@ -40,7 +33,6 @@
     "opentelemetry-instrumentation-sqlalchemy",
     "opentelemetry-instrumentation-redis",
     "opentelemetry-instrumentation-pymysql",
->>>>>>> 5b873ac3
 ]
 
 [project.urls]
@@ -57,21 +49,12 @@
 
 ### -------- Development Dependencies --------
 [tool.poetry.group.dev.dependencies]
-<<<<<<< HEAD
-ruff = "^0.11.12"
-codespell = "^2.4.1"
-poethepoet = "^0.34.0"
-pytest = "^7.4.0"
-httpx = "^0.25.0"
-pytest-cov = "^4.1.0"
-=======
 ruff = "*"
 codespell = "*"
 poethepoet = "*"
 pytest = "*"
 httpx = "*"
 pytest-cov = "*"
->>>>>>> 5b873ac3
 
 [tool.poetry.requires-plugins]
 poethepoet = { version = "~0.34.0", extras = ["poetry_plugin"]}
